--- conflicted
+++ resolved
@@ -85,12 +85,7 @@
   if (b.numel() == 1) {
     if (a_type == b_type && a_type == out_type && a_type != ScalarType::Half &&
         a_type != ScalarType::BFloat16) {
-<<<<<<< HEAD
-      auto error = resize_tensor(out, a.sizes());
-      ET_KERNEL_CHECK_MSG(
-=======
       ET_KERNEL_CHECK(
->>>>>>> b69ae0cd
           ctx,
           resize_to_broadcast_target_size(a, b, out) == Error::Ok,
           InvalidArgument,
