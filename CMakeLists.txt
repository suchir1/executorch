--- conflicted
+++ resolved
@@ -197,11 +197,7 @@
 
 option(EXECUTORCH_BUILD_KERNELS_QUANTIZED "Build the quantized kernels" OFF)
 
-<<<<<<< HEAD
-option(EXECUTORCH_BUILD_SDK "Build the ExecuTorch SDK")
-=======
-option(EXECUTORCH_BUILD_DEVTOOLS "Build the ExecuTorch Developer Tools")
->>>>>>> c080c486
+option(EXECUTORCH_BUILD_SDK "Build the ExecuTorch Developer Tools")
 
 option(EXECUTORCH_BUILD_SIZE_TEST "Build the size test" OFF)
 
@@ -620,7 +616,7 @@
   add_subdirectory(${CMAKE_CURRENT_SOURCE_DIR}/backends/xnnpack)
 endif()
 
-if(EXECUTORCH_BUILD_DEVTOOLS)
+if(EXECUTORCH_BUILD_SDK)
   set(EXECUTORCH_BUILD_EXTENSION_DATA_LOADER
       ON
       CACHE BOOL "EXECUTORCH_BUILD_EXTENSION_DATA_LOADER" FORCE
@@ -662,7 +658,7 @@
     add_subdirectory(${CMAKE_CURRENT_SOURCE_DIR}/extension/data_loader)
   endif()
 
-  if(NOT EXECUTORCH_BUILD_DEVTOOLS)
+  if(NOT EXECUTORCH_BUILD_SDK)
     add_subdirectory(${CMAKE_CURRENT_SOURCE_DIR}/devtools)
   endif()
 
