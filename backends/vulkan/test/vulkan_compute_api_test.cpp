--- conflicted
+++ resolved
@@ -264,8 +264,8 @@
   // (dim0, dim1), new_sizes, new_dim_order, new_axis_map, new_packed_dim_idx
   std::vector<std::vector<std::vector<int64_t>>> test_cases = {
       {{2, 3}, {7, 9, 13, 11}, {0, 1, 3, 2}, {1, 0, 2, 2}, {1}},
-      {{2, 1}, {7, 11, 9, 13}, {0, 2, 1, 3}, {0, 2, 1, 2}, {0}},
-      {{1, 3}, {7, 13, 11, 9}, {0, 3, 2, 1}, {2, 1, 0, 2}, {2}},
+      {{2, 1}, {7, 11, 9, 13}, {0, 2, 1, 3}, {0, 2, 1, 1}, {0}},
+      {{1, 3}, {7, 13, 11, 9}, {0, 3, 2, 1}, {2, 1, 0, 0}, {2}},
   };
 
   for (const auto& test_case : test_cases) {
@@ -695,14 +695,7 @@
   for (utils::StorageType storage_type : {utils::kTexture3D, utils::kBuffer}) {
     std::vector<int64_t> sizes = {9, 9};
 
-<<<<<<< HEAD
-  vTensor original = CREATE_FLOAT_BUFFER(sizes, /*allocate_memory=*/true);
-  vTensor copy = vTensor(original, sizes, dim_order);
-  EXPECT_TRUE(get_vma_allocation_count() == 1);
-  EXPECT_TRUE(copy.is_view_of(original));
-=======
     const size_t alloc_count_before = get_vma_allocation_count();
->>>>>>> df72b8cd
 
     vTensor original = vTensor(context(), sizes, vkapi::kFloat, storage_type);
 
@@ -2911,14 +2904,150 @@
       /*data_out_expected = */ {4, 4, 12, 4, 20, 4, 4, 12, 12, 12, 20, 12});
 }
 
-<<<<<<< HEAD
+void test_int4pack_mm(
+    std::vector<uint32_t> MKN,
+    uint32_t group_size,
+    utils::StorageType storage_type) {
+  GraphConfig config;
+  ComputeGraph graph(config);
+
+  const uint32_t M = MKN[0];
+  const uint32_t K = MKN[1];
+  const uint32_t N = MKN[2];
+
+  const std::vector<int64_t> mat1_size = {M, K};
+  const std::vector<int64_t> mat2_size = {K, N};
+  const std::vector<int64_t> mat2_q_size = {N, K / 2}; // Transposed and packed
+  const std::vector<int64_t> out_size = {M, N};
+
+  std::vector<float> A_data = create_random_float_buffer(M * K);
+  IOValueRef A = graph.add_input_tensor(mat1_size, vkapi::kFloat, storage_type);
+  graph.copy_into_staging(A.staging, A_data.data(), A_data.size());
+
+  // Quantized but un-packed weights
+  std::vector<uint8_t> B_quant_data = create_random_uint8_buffer(K * N, 0, 16);
+
+  // Pack and transpose weights to correspond to int4 weight format
+  std::vector<uint8_t> B_int4_data =
+      int4mm_pack_weights(mat2_size, B_quant_data.data());
+
+  IOValueRef B_int4 =
+      graph.add_input_tensor(mat2_q_size, vkapi::kQInt8, utils::kBuffer);
+  graph.copy_into_staging(
+      B_int4.staging, B_int4_data.data(), B_int4_data.size());
+
+  const int k_groups = K / group_size;
+
+  // Random scales and zeroes. Keep scales small to avoid overflow and zeroes in
+  // int4 range
+  IOValueRef scales_and_zeros;
+
+  if (storage_type == utils::kBuffer) {
+    scales_and_zeros.value = graph.add_tensor(
+        {2, N, k_groups}, vkapi::kFloat, storage_type, utils::kWidthPacked);
+  } else {
+    scales_and_zeros.value = graph.add_tensor(
+        {2, N, k_groups}, vkapi::kFloat, storage_type, utils::kChannelsPacked);
+  }
+
+  scales_and_zeros.staging = graph.set_input_tensor(scales_and_zeros.value);
+
+  std::vector<float> s_data(graph.numel_of(scales_and_zeros.value));
+  const int zeros_stride = s_data.size() / 2;
+  for (size_t i = 0; i < zeros_stride; i++) {
+    s_data[i] = rand() % 100;
+    s_data[i + zeros_stride] = rand() % 16;
+  }
+
+  graph.copy_into_staging(
+      scales_and_zeros.staging, s_data.data(), s_data.size());
+
+  IOValueRef out_int4;
+
+  if (storage_type == utils::kBuffer) {
+    out_int4.value = graph.add_tensor(out_size, vkapi::kFloat, utils::kBuffer);
+  } else {
+    out_int4.value =
+        graph.add_tensor(out_size, vkapi::kFloat, utils::kChannelsPacked);
+  }
+
+  VK_GET_OP_FN("aten._weight_int4pack_mm.default")
+  (graph,
+   {A.value,
+    B_int4.value,
+    graph.add_scalar<int64_t>(group_size),
+    scales_and_zeros.value,
+    out_int4.value});
+
+  out_int4.staging = graph.set_output_tensor(out_int4.value);
+
+  // Dequantized matmul for comparison
+  IOValueRef B_deq =
+      graph.add_input_tensor(mat2_size, vkapi::kFloat, storage_type);
+  std::vector<float> B_deq_data = int4mm_dequantize_weights(
+      mat2_size, B_quant_data.data(), group_size, s_data.data());
+  graph.copy_into_staging(B_deq.staging, B_deq_data.data(), B_deq_data.size());
+
+  IOValueRef out_deq;
+  out_deq.value = graph.add_tensor(out_size, vkapi::kFloat, storage_type);
+
+  VK_GET_OP_FN("aten.mm.default")
+  (graph, {A.value, B_deq.value, out_deq.value});
+
+  out_deq.staging = graph.set_output_tensor(out_deq.value);
+
+  graph.prepare();
+  graph.encode_prepack();
+  graph.prepack();
+  graph.encode_execute();
+  graph.propagate_resize();
+  graph.execute();
+
+  // Compare outputs
+  std::vector<float> out_int4_data(graph.numel_of(out_int4.value));
+  graph.copy_from_staging(
+      out_int4.staging, out_int4_data.data(), out_int4_data.size());
+
+  std::vector<float> out_deq_data(graph.numel_of(out_deq.value));
+  graph.copy_from_staging(
+      out_deq.staging, out_deq_data.data(), out_deq_data.size());
+
+  for (int i = 0; i < out_int4_data.size(); i++) {
+    EXPECT_TRUE(check_close(out_int4_data[i], out_deq_data[i]));
+  }
+}
+
+TEST(VulkanComputeGraphOpsTest, int4pack_mm_test) {
+  if (!context()->adapter_ptr()->has_full_int8_buffers_support()) {
+    GTEST_SKIP();
+  }
+
+  for (auto storage_type : {utils::kBuffer, utils::kTexture3D}) {
+    // Vector multiplication, single group per row
+    test_int4pack_mm({1, 32, 1}, 32, storage_type);
+
+    // Vector multiplication, multiple groups per row
+    test_int4pack_mm({1, 256, 1}, 64, storage_type);
+
+    // Square matrices, single group per row
+    test_int4pack_mm({32, 32, 32}, 32, storage_type);
+
+    // Irregular matrices, single group per row
+    test_int4pack_mm({37, 32, 19}, 32, storage_type);
+
+    // Irregular matrices, multiple groups per row
+    test_int4pack_mm({37, 256, 19}, 64, storage_type);
+  }
+}
+
 void test_transpose_view_mm(
     const int B,
     const int M,
     const int K,
-    const int N) {
+    const int N,
+    utils::StorageType storage_type) {
   GraphConfig config;
-  config.set_storage_type_override(utils::kBuffer);
+  config.set_storage_type_override(storage_type);
   ComputeGraph graph(config);
 
   std::vector<int64_t> mat1_size = {M, K};
@@ -2946,10 +3075,10 @@
 
   IOValueRef mat1 =
       graph.add_input_tensor(mat1_size, vkapi::kFloat, utils::kWidthPacked);
-  IOValueRef mat2_t =
+  IOValueRef mat2_transpose =
       graph.add_input_tensor(mat2_t_size, vkapi::kFloat, utils::kWidthPacked);
 
-  ValueRef mat2 = graph.add_tensor_view(mat2_t.value);
+  ValueRef mat2 = graph.add_tensor_view(mat2_transpose.value);
 
   ValueRef dim0;
   ValueRef dim1;
@@ -2965,109 +3094,16 @@
   IOValueRef out;
   out.value = graph.add_tensor(out_size, vkapi::kFloat, utils::kWidthPacked);
 
-  VK_GET_OP_FN("aten.transpose.int")(graph, {mat2_t.value, dim0, dim1, mat2});
+  VK_GET_OP_FN("aten.transpose.int")
+  (graph, {mat2_transpose.value, dim0, dim1, mat2});
   VK_GET_OP_FN("aten.mm.default")(graph, {mat1.value, mat2, out.value});
 
   out.staging = graph.set_output_tensor(out.value);
-=======
-void test_int4pack_mm(
-    std::vector<uint32_t> MKN,
-    uint32_t group_size,
-    utils::StorageType storage_type) {
-  GraphConfig config;
-  ComputeGraph graph(config);
-
-  const uint32_t M = MKN[0];
-  const uint32_t K = MKN[1];
-  const uint32_t N = MKN[2];
-
-  const std::vector<int64_t> mat1_size = {M, K};
-  const std::vector<int64_t> mat2_size = {K, N};
-  const std::vector<int64_t> mat2_q_size = {N, K / 2}; // Transposed and packed
-  const std::vector<int64_t> out_size = {M, N};
-
-  std::vector<float> A_data = create_random_float_buffer(M * K);
-  IOValueRef A = graph.add_input_tensor(mat1_size, vkapi::kFloat, storage_type);
-  graph.copy_into_staging(A.staging, A_data.data(), A_data.size());
-
-  // Quantized but un-packed weights
-  std::vector<uint8_t> B_quant_data = create_random_uint8_buffer(K * N, 0, 16);
-
-  // Pack and transpose weights to correspond to int4 weight format
-  std::vector<uint8_t> B_int4_data =
-      int4mm_pack_weights(mat2_size, B_quant_data.data());
-
-  IOValueRef B_int4 =
-      graph.add_input_tensor(mat2_q_size, vkapi::kQInt8, utils::kBuffer);
-  graph.copy_into_staging(
-      B_int4.staging, B_int4_data.data(), B_int4_data.size());
-
-  const int k_groups = K / group_size;
-
-  // Random scales and zeroes. Keep scales small to avoid overflow and zeroes in
-  // int4 range
-  IOValueRef scales_and_zeros;
-
-  if (storage_type == utils::kBuffer) {
-    scales_and_zeros.value = graph.add_tensor(
-        {2, N, k_groups}, vkapi::kFloat, storage_type, utils::kWidthPacked);
-  } else {
-    scales_and_zeros.value = graph.add_tensor(
-        {2, N, k_groups}, vkapi::kFloat, storage_type, utils::kChannelsPacked);
-  }
-
-  scales_and_zeros.staging = graph.set_input_tensor(scales_and_zeros.value);
-
-  std::vector<float> s_data(graph.numel_of(scales_and_zeros.value));
-  const int zeros_stride = s_data.size() / 2;
-  for (size_t i = 0; i < zeros_stride; i++) {
-    s_data[i] = rand() % 100;
-    s_data[i + zeros_stride] = rand() % 16;
-  }
-
-  graph.copy_into_staging(
-      scales_and_zeros.staging, s_data.data(), s_data.size());
-
-  IOValueRef out_int4;
-
-  if (storage_type == utils::kBuffer) {
-    out_int4.value = graph.add_tensor(out_size, vkapi::kFloat, utils::kBuffer);
-  } else {
-    out_int4.value =
-        graph.add_tensor(out_size, vkapi::kFloat, utils::kChannelsPacked);
-  }
-
-  VK_GET_OP_FN("aten._weight_int4pack_mm.default")
-  (graph,
-   {A.value,
-    B_int4.value,
-    graph.add_scalar<int64_t>(group_size),
-    scales_and_zeros.value,
-    out_int4.value});
-
-  out_int4.staging = graph.set_output_tensor(out_int4.value);
-
-  // Dequantized matmul for comparison
-  IOValueRef B_deq =
-      graph.add_input_tensor(mat2_size, vkapi::kFloat, storage_type);
-  std::vector<float> B_deq_data = int4mm_dequantize_weights(
-      mat2_size, B_quant_data.data(), group_size, s_data.data());
-  graph.copy_into_staging(B_deq.staging, B_deq_data.data(), B_deq_data.size());
-
-  IOValueRef out_deq;
-  out_deq.value = graph.add_tensor(out_size, vkapi::kFloat, storage_type);
-
-  VK_GET_OP_FN("aten.mm.default")
-  (graph, {A.value, B_deq.value, out_deq.value});
-
-  out_deq.staging = graph.set_output_tensor(out_deq.value);
->>>>>>> df72b8cd
 
   graph.prepare();
   graph.encode_prepack();
   graph.prepack();
   graph.encode_execute();
-<<<<<<< HEAD
 
   for (int i = 1; i < 4; i++) {
     float val_mat1 = i;
@@ -3090,45 +3126,7 @@
 }
 
 TEST(VulkanComputeGraphOpsTest, test_transpose_with_mm) {
-  test_transpose_view_mm(2, 7, 17, 5);
-=======
-  graph.propagate_resize();
-  graph.execute();
-
-  // Compare outputs
-  std::vector<float> out_int4_data(graph.numel_of(out_int4.value));
-  graph.copy_from_staging(
-      out_int4.staging, out_int4_data.data(), out_int4_data.size());
-
-  std::vector<float> out_deq_data(graph.numel_of(out_deq.value));
-  graph.copy_from_staging(
-      out_deq.staging, out_deq_data.data(), out_deq_data.size());
-
-  for (int i = 0; i < out_int4_data.size(); i++) {
-    EXPECT_TRUE(check_close(out_int4_data[i], out_deq_data[i]));
-  }
-}
-
-TEST(VulkanComputeGraphOpsTest, int4pack_mm_test) {
-  if (!context()->adapter_ptr()->has_full_int8_buffers_support()) {
-    GTEST_SKIP();
-  }
-
   for (auto storage_type : {utils::kBuffer, utils::kTexture3D}) {
-    // Vector multiplication, single group per row
-    test_int4pack_mm({1, 32, 1}, 32, storage_type);
-
-    // Vector multiplication, multiple groups per row
-    test_int4pack_mm({1, 256, 1}, 64, storage_type);
-
-    // Square matrices, single group per row
-    test_int4pack_mm({32, 32, 32}, 32, storage_type);
-
-    // Irregular matrices, single group per row
-    test_int4pack_mm({37, 32, 19}, 32, storage_type);
-
-    // Irregular matrices, multiple groups per row
-    test_int4pack_mm({37, 256, 19}, 64, storage_type);
-  }
->>>>>>> df72b8cd
+    test_transpose_view_mm(2, 7, 17, 5, storage_type);
+  }
 }